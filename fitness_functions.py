#!/usr/bin/env python3
# -*- coding: utf-8 -*-
# fitness_functions.py

"""
Fitness functions for driving animat evolution.
"""

import random
import textwrap
from collections import Counter, OrderedDict
from functools import wraps

import numpy as np
import pyphi
from sklearn.metrics import mutual_info_score

import constants
from utils import unique_rows

_WRAPPER_WIDTH = 72
_base_wrapper = textwrap.TextWrapper(width=_WRAPPER_WIDTH)
# Metadata associated with the available fitness functions.
metadata = OrderedDict()
# Mapping from parameter values to descriptive names
LaTeX_NAMES = {
    'nat': 'Correct\ Trials',
    'mi': 'Mutual\ Information',
    'mi_wvn': 'Mutual\ Information\ (world\ vs.\ noise)',
    'ex': 'Extrinsic\ cause\ information',
    'ex_wvn': 'Extrinsic\ cause\ information\ (world\ vs.\ noise)',
    'sp': '\sum\\varphi',
    'sp_wvn': '\sum\\varphi\ (world\ vs.\ noise)',
    'bp': '\Phi',
    'bp_wvn': '\Phi\ (world\ vs.\ noise)',
    'mat': 'Matching'
}


def _register(data_function=None):
    """Register a fitness function to the directory.

    Also associates the function to data-gathering data_functions, if any.
    """
    def wrapper(f):
        metadata[f.__name__] = {'doc': f.__doc__,
                                'data_function': data_function}
    return wrapper


def _docstring_dedent(docstring):
    """Dedents like ``textwrap.dedent`` but ignores the first line."""
    lines = docstring.splitlines()
    return lines[0].strip() + '\n' + textwrap.dedent('\n'.join(lines[1:]))


def _wrap_docstring(docstring, width=_WRAPPER_WIDTH, indent='  '):
    """Wraps a docstring with the given indent and width."""
    wrapper = textwrap.TextWrapper(width=width, initial_indent=indent,
                                   subsequent_indent=indent)
    # Dedent and split into paragraphs
    paragraphs = _docstring_dedent(docstring).split('\n\n')
    return '\n\n'.join(map(wrapper.fill, paragraphs))


def print_functions():
    """Display a list of available fitness functions."""
    print('\n\n'.join(name + '\n' + _wrap_docstring(data['doc'])
                      for name, data in metadata.items()))
    print('\n' + _base_wrapper.fill(textwrap.dedent("""\
        Note: In order to make selection pressure more even, the fitness
        function used in the selection algorithm is transformed so that it is
        exponential, according to the formula F(R) = B^(S*R + A), where R is
        one of the “raw” fitness values described above, and where B, S, A are
        controlled with the FITNESS_BASE, FITNESS_EXPONENT_SCALE, and
        FITNESS_EXPONENT_ADD parameters, respectively.\n""")))


# Helper functions
# ~~~~~~~~~~~~~~~~~~~~~~~~~~~~~~~~~~~~~~~~~~~~~~~~~~~~~~~~~~~~~~~~~~~~~~~~~~~~~

def shortcircuit_if_empty(value=0.0):
    """Immediately return ``value`` if the animat has no connections."""
    def decorator(func):
        @wraps(func)
        def wrapper(ind, **kwargs):
            if ind.cm.sum() == 0:
                return value
            return func(ind, **kwargs)
        return wrapper
    return decorator


# TODO document kwargs
def avg_over_visited_states(upto=False, transform=False, n=None,
                            scrambled=False):
    """A decorator that takes an animat and applies a function for every unique
    state the animat visits during a game (up to the given units only) and
    returns the average.

    The wrapped function must take an animat and state, and return a number."""
    def decorator(func):
        @wraps(func)
        def wrapper(ind, **kwargs):
            if upto:
                upto = getattr(ind, upto)
            game = ind.play_game(scrambled=scrambled)
            sort = n is not None
            unique_states = unique_rows(game.animat_states, upto=upto,
                                        sort=sort)[:n]
            values = [func(ind, state, **kwargs) for state in unique_states]
            if transform:
                values = list(map(transform, values))
            return sum(values) / len(values)
        return wrapper
    return decorator


def wvn_trial(world_trial, noise_trial, state_data, transform, reduce,
              upto):
    if upto:
        world_values = [state_data[tuple(state[upto])]
                        for state in world_trial]
        noise_values = [state_data[tuple(state[upto])]
                        for state in noise_trial]
    else:
        world_values = [state_data[tuple(state)] for state in world_trial]
        noise_values = [state_data[tuple(state)] for state in noise_trial]
    # Map the values if necessary.
    if transform:
        world_values = transform(world_values)
        noise_values = transform(noise_values)
    # Reduce the values and take the difference.
    return reduce(world_values) - reduce(noise_values)


def wvn(transform=None, reduce=sum, upto=False, shortcircuit=True,
        shortcircuit_value=0.0):
    """Compute the world vs. noise difference for a given function.

    Args:
        func: The function with which to compare world and noise. Must take an
            individual and the individual's state.

    Keyword Args:
        transform (function): An optional function with which to transform the
            values of ``func`` for a given trial.
        reduce (function): The world values and noise values are reduced to a
            single value with this function, and the difference between the
            reduced world and noise values is returned. Defaults to the sum of
            the values.
        upto (str): The attribute name that holds the indices up to which
            states will be considered different. Defaults to ``False``, which
            means all indices will be considered.
        shortcircuit (bool): If the animat has no connections, then immediately
            return the ``shortcircuit_value``.
        shortcircuit_value (float): The value to immediately return if
            ``shortcircuit`` is enabled.
    """
    def decorator(func):
        @wraps(func)
        def wrapper(ind, **kwargs):
            if upto:
                upto = getattr(ind, upto)
            # Play the game and a scrambled version of it.
            world = ind.play_game().animat_states
            noise = ind.play_game(scrambled=True).animat_states
            # Uniqify all states up to the given indices.
            w_and_n = np.concatenate([world, noise])
            w_and_n = w_and_n.reshape(-1, w_and_n.shape[-1])
            unq_w_and_n = unique_rows(w_and_n, upto=upto)
            # Compute the wrapped function for the unique states. Cast unique
            # states to tuples for hashing. Only include `upto` indices.
            if upto:
                state_data = {
                    tuple(state[upto]): func(ind, tuple(state), **kwargs)
                    for state in unq_w_and_n
                }
            else:
                unq_w_and_n = map(tuple, unq_w_and_n)
                state_data = {state: func(ind, state, **kwargs)
                              for state in unq_w_and_n}
            # Return the mean world vs. noise value over all trials.
            num_trials = world.shape[0]
            return sum(
                wvn_trial(world_trial, noise_trial, state_data, transform,
                          reduce, upto, **kwargs)
                for world_trial, noise_trial in zip(world, noise)
            ) / num_trials
        return wrapper
    return decorator


def unq_concepts(constellations):
    """Takes a list of constellations and returns the set of unique concepts in
    them."""
    return set.union(*(set(C) for C in constellations))


def phi_sum(phi_objects):
    """Takes a list of objects that have a ``phi`` attribute and returns the
    sum of those attributes."""
    return sum(o.phi for o in phi_objects)


# Natural fitness
# ~~~~~~~~~~~~~~~~~~~~~~~~~~~~~~~~~~~~~~~~~~~~~~~~~~~~~~~~~~~~~~~~~~~~~~~~~~~~~

def nat(ind):
    """Natural: Animats are evaluated based on the number of game trials they
    successfully complete. For each task given in the ``TASKS`` parameter,
    there is one trial per direction (left or right) of block descent, per
    initial animat position (given by ``config.WORLD_WIDTH``)."""
    return ind.play_game().correct
_register()(nat)


# Mutual information
# ~~~~~~~~~~~~~~~~~~~~~~~~~~~~~~~~~~~~~~~~~~~~~~~~~~~~~~~~~~~~~~~~~~~~~~~~~~~~~

def mi(ind, scrambled=False):
    """Mutual information: Animats are evaluated based on the mutual
    information between their sensors and motor over the course of a game.
    """
    states = ind.play_game(scrambled=scrambled).animat_states
    # The contingency matrix has a row for every sensors state and a column for
    # every motor state.
    contingency = np.zeros([ind.num_sensor_states, ind.num_motor_states])
    # Get only the sensor and motor states.
    sensor_motor = np.concatenate([states[:, :, :ind.num_sensors],
                                   states[:, :, -ind.num_motors:]], axis=2)
    # Count!
    for idx, state in ind.sensor_motor_states:
        contingency[idx] = (sensor_motor == state).all(axis=2).sum()
    # Calculate mutual information in nats.
    mi_nats = mutual_info_score(None, None, contingency=contingency)
    # Convert from nats to bits and return.
    return mi_nats * constants.NAT_TO_BIT_CONVERSION_FACTOR
_register()(mi)


def mi_wvn(ind):
    """Same as `mi` but counting the difference between world and noise."""
    return mi(ind, scrambled=False) - mi(ind, scrambled=True)
_register(data_function=mi)(mi_wvn)


# Extrinsic cause information
# ~~~~~~~~~~~~~~~~~~~~~~~~~~~~~~~~~~~~~~~~~~~~~~~~~~~~~~~~~~~~~~~~~~~~~~~~~~~~~

def extrinsic_causes(ind, state):
    """Return the core causes of motors and hidden units whose purviews
    are subsets of the sensors."""
    # TODO generate powerset once (change PyPhi to use indices in find_mice
    # purview restriction)?
    subsystem = ind.as_subsystem(state)
    mechanisms = tuple(pyphi.utils.powerset(ind.hidden_motor_indices))
    purviews = tuple(pyphi.utils.powerset(ind.sensor_indices))
    mice = [subsystem.core_cause(mechanism, purviews=purviews)
            for mechanism in mechanisms]
    return list(filter(lambda m: m.phi > 0, mice))


ex = shortcircuit_if_empty(
    avg_over_visited_states(transform=phi_sum)(extrinsic_causes))
ex.__name__ = 'ex'
ex.__doc__ = """Extrinsic cause information: Animats are evaluated based on the
    sum of φ for core causes that are “about” the sensors (the purview is a
    subset of the sensors). This sum is averaged over every unique state the
    animat visits during a game."""
_register(data_function=extrinsic_causes)(ex)


ex_wvn = wvn(transform=unq_concepts, reduce=phi_sum,
             upto='hidden_motor_indices')(extrinsic_causes)
ex_wvn.__name__ = 'ex_wvn'
ex_wvn.__doc__ = """Same as `ex` but counting the difference between the sum of
    φ of unique concepts that appear in the world and a scrambled version of
    it."""
_register(data_function=extrinsic_causes)(ex_wvn)


# Sum of small-phi
# ~~~~~~~~~~~~~~~~~~~~~~~~~~~~~~~~~~~~~~~~~~~~~~~~~~~~~~~~~~~~~~~~~~~~~~~~~~~~~

def all_concepts(ind, state):
    """Return the constellation of all concepts."""
    subsystem = ind.as_subsystem(state)
    return pyphi.compute.constellation(
        subsystem,
        mechanisms=ind.hidden_powerset,
        past_purviews=ind.sensors_and_hidden_powerset,
        future_purviews=ind.hidden_and_motor_powerset)


# The states only need to be considered unique up to the hidden units because
# the subsystem is always the entire network (not the main complex), so there
# are no background conditions.
sp = shortcircuit_if_empty(
    avg_over_visited_states(transform=phi_sum,
                            upto='hidden_indices')(all_concepts))
sp.__name__ = 'sp'
sp.__doc__ = """Sum of φ: Animats are evaluated based on the sum of φ for all
    the concepts of the animat's hidden units, or “brain”, averaged over the
    unique states the animat visits during a game, where uniqueness is
    considered up to the state of the hidden units (since the entire animat is
    the system, no background conditions need to be considered, and since the
    sensors lack incoming connections and the motors lack outgoing, the only
    possible concepts are therefore those whose mechanisms are a subset of the
    hidden units)."""
_register(data_function=all_concepts)(sp)


sp_wvn = wvn(transform=unq_concepts, reduce=phi_sum,
             upto='hidden_indices')(all_concepts)
sp_wvn.__name__ = 'sp_wvn'
sp_wvn.__doc__ = """Same as `sp` but counting the difference between the sum of
    φ of unique concepts that appear in the world and a scrambled version of
    it."""
_register(data_function=all_concepts)(sp_wvn)


# Big-Phi
# ~~~~~~~~~~~~~~~~~~~~~~~~~~~~~~~~~~~~~~~~~~~~~~~~~~~~~~~~~~~~~~~~~~~~~~~~~~~~~

def main_complex(ind, state):
    """Return the main complex of the individual."""
    return pyphi.compute.main_complex(ind.network, state)

# We compute only the N most-frequent states of those visited for performance
# reasons. Ideally we would consider every unique state.
NUM_BIG_PHI_STATES_TO_COMPUTE = 5

bp = shortcircuit_if_empty(
    avg_over_visited_states(transform=lambda x: x.phi,
                            upto='sensor_hidden_indices',
                            n=NUM_BIG_PHI_STATES_TO_COMPUTE)(main_complex))
bp.__name__ = 'bp'
bp.__doc__ = """Animats are evaluated based on the ϕ-value of their brains,
    averaged over the {}unique states the animat visits during a game (where
    uniqueness is considered up to the state of the sensors and hidden
    units).""".format(str(NUM_BIG_PHI_STATES_TO_COMPUTE) + ' most-common '
                      if NUM_BIG_PHI_STATES_TO_COMPUTE else '')
_register(data_function=main_complex)(bp)


bp_wvn = shortcircuit_if_empty(wvn(reduce=phi_sum,
                                   upto='hidden_indices')(main_complex))
bp_wvn.__name__ = 'bp_wvn'
bp_wvn.__doc__ = """Same as `bp` but counting the difference between world and
    noise."""
_register(data_function=main_complex)(bp_wvn)


# World vs. noise state differentiation
# ~~~~~~~~~~~~~~~~~~~~~~~~~~~~~~~~~~~~~~~~~~~~~~~~~~~~~~~~~~~~~~~~~~~~~~~~~~~~~
<<<<<<< HEAD
@shortcircuit_if_empty()
=======

>>>>>>> 87c3a121
def sd_wvn(ind, upto='hidden_indices'):
    """State differentiation (world vs. noise): Measures the number of
    hidden-unit states that appear only in the world or only in the scrambled
    world."""
<<<<<<< HEAD
=======
    if ind.cm.sum() == 0:
        return 0.0
>>>>>>> 87c3a121
    if upto:
        upto = getattr(ind, upto)
    world = ind.play_game().animat_states
    noise = ind.play_game(scrambled=True).animat_states
    num_trials = world.shape[0]
    # Get a permutation of the trials.
    shuffled_trials = list(range(num_trials))
<<<<<<< HEAD
    ind.random.shuffle(shuffled_trials)
=======
    random.shuffle(shuffled_trials)
>>>>>>> 87c3a121
    # Take the world vs. noise difference with randomly paired trials.
    differences = [
        len(unique_rows(world[[shuffled_trials[i:i + 2]]], upto=upto)) -
        len(unique_rows(noise[[shuffled_trials[i:i + 2]]], upto=upto))
        for i in range(0, num_trials, 2)
    ]
    return sum(differences) / len(differences)
_register(data_function=main_complex)(sd_wvn)


# Matching
# ~~~~~~~~~~~~~~~~~~~~~~~~~~~~~~~~~~~~~~~~~~~~~~~~~~~~~~~~~~~~~~~~~~~~~~~~~~~~~

def matching(W, N, constellations):
    # First uniqify states, since that's faster than concepts.
    unq_W, unq_N = set(W), set(N)
    # Collect the constellations specified in the world.
    world_constellations = [constellations[state] for state in unq_W]
    # Collect those specified in noise.
    noise_constellations = [constellations[state] for state in unq_N]
    # Join the constellations for every state visited in the world and uniquify
    # the resulting set of concepts. Concepts should be considered the same
    # when they have the same φ, same mechanism, same mechanism state, and the
    # same cause and effect purviews and repertoires.
    world_concepts = unq_concepts(world_constellations)
    # Do the same for noise.
    noise_concepts = unq_concepts(noise_constellations)
    # Calculate and return the final value for matching: the difference in the
    # sum of small phi for the unique concepts specified when presented with
    # the world and that when presented with a scrambled world, weighted by
    # existence in the world.
    return (sum(c.phi for c in world_concepts) -
            sum(c.phi for c in noise_concepts))


def matching_weighted(W, N, constellations, complexes):
    world = np.array([
        sum(complexes[state].phi * c.phi for c in constellations[state])
        for state in W
    ])
    noise = np.array([
        sum(complexes[state].phi * c.phi for c in constellations[state])
        for state in N
    ])
    return world.sum() - noise.sum()


def matching_average_weighted(W, N, constellations, complexes):
    # First uniqify states, since that's faster than concepts.
    unq_W, unq_N = set(W), set(N)
    # Collect the constellations specified in the world.
    world_constellations = [constellations[state] for state in unq_W]
    # Collect those specified in noise.
    noise_constellations = [constellations[state] for state in unq_N]
    # Join the constellations for every state visited in the world and uniquify
    # the resulting set of concepts. Concepts should be considered the same
    # when they have the same φ, same mechanism, same mechanism state, and the
    # same cause and effect purviews and repertoires.
    world_concepts = unq_concepts(world_constellations)
    # Do the same for noise.
    noise_concepts = unq_concepts(noise_constellations)
    # Map concepts to the ϕ values.
    big_phis_w = {}
    for state in W:
        for c in constellations[state]:
            if c not in big_phis_w:
                big_phis_w[c] = []
            big_phis_w[c].append(complexes[state].phi)
    big_phis_n = {}
    for state in N:
        for c in constellations[state]:
            if c not in big_phis_n:
                big_phis_n[c] = []
            big_phis_n[c].append(complexes[state].phi)
    # Average the ϕ values.
    big_phis_w = {concept: np.mean(values)
                  for concept, values in big_phis_w.items()}
    big_phis_n = {concept: np.mean(values)
                  for concept, values in big_phis_n.items()}
    return (sum(c.phi * big_phis_w[c] for c in world_concepts) -
            sum(c.phi * big_phis_n[c] for c in noise_concepts))


@shortcircuit_if_empty(value=(0, 0, 0))
def mat(ind):
    """Matching: Animats are evaluated based on how well they “match” their
    environment. Roughly speaking, this captures the degree to which their
    conceptual structure “resonates” with statistical regularities in the
    world. This quantity is given by

        ϕ * (Σφ'(W) - Σφ'(N)),

    where ϕ is the animat's ϕ-value (averaged over the *unique* states that it
    visits during a game), Σφ'(W) is the sum of φ for each *unique* concept
    that the animat obtains when presented with a stimulus set from the world,
    and Σφ'(N) is the same but for a stimulus set that has been scrambled first
    in space and then in time."""
    # Play the game and a scrambled version of it.
    world = ind.play_game().animat_states
    noise = ind.play_game(scrambled=True).animat_states
    # Since the motor states can't influence φ or ϕ, we set them to zero to
    # make uniqifying the states simpler.
    world[ind.motor_indices] = 0
    noise[ind.motor_indices] = 0
    # Get a flat list of all the the states.
    combined = np.concatenate([world, noise])
    combined = combined.reshape(-1, combined.shape[-1])
    # Get unique world and noise states and their counts, up to sensor and
    # hidden states (we care about the sensors since sensor states can
    # influence φ and ϕ as background conditions). The motor states are ignored
    # since now they're all zero.
    all_states = Counter(tuple(state) for state in combined)
    # Get the main complexes for each unique state.
    complexes = {
        state: pyphi.compute.main_complex(ind.network, state)
        for state in all_states
    }
    # Existence is the mean of the ϕ values.
    big_phis, counts = zip(*[(complexes[state].phi, count)
                             for state, count in all_states.items()])
    existence = np.average(big_phis, weights=counts)
    # Get the unique concepts in each constellation.
    constellations = {
        state: set(bm.unpartitioned_constellation)
        for state, bm in complexes.items()
    }
    # Get the set of unique states in each trial for world and noise.
    world = [[tuple(state) for state in trial] for trial in world]
    noise = [[tuple(state) for state in trial] for trial in noise]
    # Now we calculate the matching terms for many stimulus sets (each trial)
    # which are later averaged to obtain the matching value for a “typical”
    # stimulus set.
    raw_matching = np.mean([
        matching(W, N, constellations) for W, N in zip(world, noise)
    ])
    raw_matching_weighted = np.mean([
        matching_weighted(W, N, constellations, complexes)
        for W, N in zip(world, noise)
    ])
    raw_matching_average_weighted = np.mean([
        matching_average_weighted(W, N, constellations, complexes)
        for W, N in zip(world, noise)
    ])
    # TODO don't double-weight last two by phi
    return (raw_matching_average_weighted,
            raw_matching_weighted,
            existence * raw_matching)
_register(data_function=main_complex)(mat)<|MERGE_RESOLUTION|>--- conflicted
+++ resolved
@@ -354,20 +354,11 @@
 
 # World vs. noise state differentiation
 # ~~~~~~~~~~~~~~~~~~~~~~~~~~~~~~~~~~~~~~~~~~~~~~~~~~~~~~~~~~~~~~~~~~~~~~~~~~~~~
-<<<<<<< HEAD
 @shortcircuit_if_empty()
-=======
-
->>>>>>> 87c3a121
 def sd_wvn(ind, upto='hidden_indices'):
     """State differentiation (world vs. noise): Measures the number of
     hidden-unit states that appear only in the world or only in the scrambled
     world."""
-<<<<<<< HEAD
-=======
-    if ind.cm.sum() == 0:
-        return 0.0
->>>>>>> 87c3a121
     if upto:
         upto = getattr(ind, upto)
     world = ind.play_game().animat_states
@@ -375,11 +366,7 @@
     num_trials = world.shape[0]
     # Get a permutation of the trials.
     shuffled_trials = list(range(num_trials))
-<<<<<<< HEAD
     ind.random.shuffle(shuffled_trials)
-=======
-    random.shuffle(shuffled_trials)
->>>>>>> 87c3a121
     # Take the world vs. noise difference with randomly paired trials.
     differences = [
         len(unique_rows(world[[shuffled_trials[i:i + 2]]], upto=upto)) -
