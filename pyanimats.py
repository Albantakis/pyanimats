#!/usr/bin/env python3
# -*- coding: utf-8 -*-
# pyanimats.py

"""
PyAnimats
~~~~~~~~~
Evolve animats.

Command-line options override the parameters given in the experiment file.

Usage:
    pyanimats.py <path/to/output_dir> <path/to/experiment.yml> [options]
    pyanimats.py -h | --help
    pyanimats.py -v | --version
    pyanimats.py list

Options:
    -h --help                 Show this
    -v --version              Show version
       --list-fitness         List available fitness functions
    -r --rng-seed=INT         Random number generator seed
    -t --snapshot=INT         Snapshot interval (minutes)
    -s --status-interval=INT  Status-printing interval (generations)
    -o --min-snapshots=INT    Minimum number of snapshots to take
    -l --log-interval=INT     Logbook recording interval (generations)
    -i --num-samples=INT      Number of animats to sample from evolution
    -f --fitness=FUNC         Fitness function
    -n --num-gen=NGEN         Number of generations to simulate
    -p --pop-size=INT         Population size
    -g --init-genome=PATH     Path to a lineage file for an intial genome
    -j --jumpstart=INT        Begin with this many start codons
    -a --all-lineages         Save lineages of entire final population
    -e --num-sensors=INT      The number of sensors in an animat
    -d --num-hidden=INT       The number of hidden units in an animat
    -t --num-motors=INT       The number of motors in an animat
       --world-width=INT      The width of the animats' environment
       --world-height=INT     The height of the animats' environment
    -m --mut-prob=FLOAT       Point mutation probability
       --dup-prob=FLOAT       Duplication probability
       --del-prob=FLOAT       Deletion probability
       --min-dup-del=INT      Minimum length of duplicated/deleted genome part
       --max-dup-del=INT      Maximum length of duplicated/deleted genome part
       --min-length=INT       Minimum genome length
       --max-length=INT       Maximum genome length
       --profile=PATH         Profile performance and store results at PATH
"""

__version__ = '0.0.23'

import cProfile
import json
import os
import pickle
import random
from pprint import pprint
from time import time

import numpy as np
from deap import base, tools
<<<<<<< HEAD
import config
import constants as _
import configure
import animat
=======
from docopt import docopt
>>>>>>> 46543e86

import fitness_functions
import utils
from animat import Animat
from experiment import Experiment

MINUTES = 60


def select(animats, k):
    """Select *k* animats from the given list of animats using the
    variant of roulette-wheel selection used in the old C++ code.

    :param animats: A list of animats to select from.
    :param k: The number of animats to select.
    :returns: A list of selected animats.

    This function uses the :func:`~random.random` function from the built-in
    :mod:`random` module."""
    max_fitness = max([animat.fitness.value for animat in animats])
    chosen = []
    for i in range(k):
        done = False
        while not done:
            candidate = random.choice(animats)
            done = random.random() <= (candidate.fitness.value /
                                       max_fitness)
        chosen.append(candidate)
    return chosen


def mutate(animat):
    animat.mutate()
    return (animat,)
mutate.__doc__ = Animat.mutate.__doc__


def main(arguments):

    # Handle arguments
    # ~~~~~~~~~~~~~~~~~~~~~~~~~~~~~~~~~~~~~~~~~~~~~~~~~~~~~~~~~~~~~~~~~~~~~~~~~

    # TODO make this an option for -h?
    # Print available fitness functions and their descriptions.
    if arguments['--list-fitness']:
        fitness_functions.print_functions()
        return

    # Final output and snapshots will be written here.
    OUTPUT_DIR = arguments['<path/to/output_dir>']

    # Ensure profile directory exists and set profile flag.
    PROFILING = False
    profile_filepath = arguments['--profile']
    if profile_filepath:
        PROFILING = True
        utils.ensure_exists(os.path.dirname(profile_filepath))

    # Map CLI options to experiment parameter names and types.
    cli_opt_to_param = {
        '--rng-seed':        ('rng_seed', int),
        '--snapshot':        ('snapshot_frequency', int),
        '--status-interval': ('status_interval', int),
        '--min-snapshots':   ('min_snapshots', int),
        '--log-interval':    ('log_interval', int),
        '--num-samples':     ('num_samples', int),
        '--fitness':         ('fitness_function', str),
        '--num-gen':         ('ngen', int),
        '--pop-size':        ('popsize', int),
        '--init-genome':     ('init_genome', str),
        '--jumpstart':       ('init_start_codons', int),
        '--num-sensors':     ('num_sensors', int),
        '--num-hidden':      ('num_hidden', int),
        '--num-motors':      ('num_motors', int),
        '--world-width':     ('world_width', int),
        '--world-height':    ('world_height', int),
        '--mut-prob':        ('mutation_prob', float),
        '--dup-prob':        ('duplication_prob', float),
        '--del-prob':        ('deletion_prob', float),
        '--min-dup-del':     ('min_dup_del_width', int),
        '--max-dup-del':     ('min_dup_del_width', int),
        '--min-length':      ('min_genome_length', int),
        '--max-length':      ('max_genome_length', int),
    }
    # Load the experiment object, overriding if necessary with CLI options.
    cli_overrides = {param[0]: param[1](arguments[opt])
                     for opt, param in cli_opt_to_param.items()
                     if arguments[opt] is not None}
    experiment = Experiment(filepath=arguments['<path/to/experiment.yml>'],
                            override=cli_overrides)

    # Get the generational interval at which to print the evolution status.
    STATUS_INTERVAL = experiment.status_interval
    if STATUS_INTERVAL <= 0:
        STATUS_INTERVAL = float('inf')

    # Get the time interval at which to take snapshots.
    SNAPSHOT_TIME_INTERVAL = experiment.snapshot_frequency * MINUTES
    if SNAPSHOT_TIME_INTERVAL <= 0:
        SNAPSHOT_TIME_INTERVAL = float('inf')

    # Get the generational interval at which to take snapshots.
    if experiment.min_snapshots <= 0:
        SNAPSHOT_GENERATION_INTERVAL = float('inf')
    else:
        SNAPSHOT_GENERATION_INTERVAL = (experiment.ngen //
                                        experiment.min_snapshots)

    # Helper functions
    # ~~~~~~~~~~~~~~~~~~~~~~~~~~~~~~~~~~~~~~~~~~~~~~~~~~~~~~~~~~~~~~~~~~~~~~~~~

    def save_data(output_dir, gen, config, pop, logbook, hof, elapsed):
        # Ensure output directory exists.
        utils.ensure_exists(output_dir)
        to_save = [max(pop, key=lambda animat: animat.fitness.value)]
        step = (1 if experiment.num_samples <= 0
                else max(gen // experiment.num_samples, 1))
        lineages = tuple(tuple(animat.lineage())[::step] for animat in to_save)
        # Save config and metadata as JSON.
        data_json = {
            'config': experiment.to_json(),
            'metadata': {
                'elapsed': round(elapsed, 2),
                'version': __version__
            }
        }
        for key in data_json:
            with open(os.path.join(output_dir, str(key) + '.json'), 'w') as f:
                json.dump(data_json[key], f, indent=2, separators=(',', ': '))
        # Pickle everything else.
        data_pickle = {
            'lineages': lineages,
            'logbook': logbook,
            'hof': [animat._c_animat for animat in hof],
        }
        for key in data_pickle:
            with open(os.path.join(output_dir, str(key) + '.pkl'), 'wb') as f:
                pickle.dump(data_pickle[key], f)

    # Setup
    # ~~~~~~~~~~~~~~~~~~~~~~~~~~~~~~~~~~~~~~~~~~~~~~~~~~~~~~~~~~~~~~~~~~~~~~~~~

    toolbox = base.Toolbox()

    # Register the various genetic algorithm components to the toolbox.
    toolbox.register('animat', Animat, experiment, experiment.init_genome)
    toolbox.register('population', tools.initRepeat, list, toolbox.animat)
    toolbox.register('evaluate',
                     fitness_functions.__dict__[experiment.fitness_function])
    toolbox.register('select', select)
    toolbox.register('mutate', mutate)

    # Create statistics trackers.
    fitness_stats = tools.Statistics(key=lambda animat: animat.fitness.raw)
    fitness_stats.register('max', np.max)

    real_fitness_stats = tools.Statistics(key=lambda animat: animat.fitness.value)
    real_fitness_stats.register('max', np.max)

    correct_stats = tools.Statistics(key=lambda animat: (animat.correct,
                                                         animat.incorrect))
    correct_stats.register('correct', lambda x: np.max(x, 0)[0])
    correct_stats.register('incorrect', lambda x: np.max(x, 0)[1])

    # Stats objects for alternate matching measures.
    alt_fitness_stats = tools.Statistics(key=lambda animat: animat.alt_fitness)
    alt_fitness_stats.register('weighted', lambda x: np.max(x, 0)[0])
    alt_fitness_stats.register('unweighted', lambda x: np.max(x, 0)[1])

    # Initialize a MultiStatistics object for convenience that allows for only
    # one call to `compile`.
    if experiment.fitness_function == 'mat':
        mstats = tools.MultiStatistics(correct=correct_stats,
                                       fitness=fitness_stats,
                                       real_fitness=real_fitness_stats,
                                       alt_fitness=alt_fitness_stats)
    else:
        mstats = tools.MultiStatistics(correct=correct_stats,
                                       fitness=fitness_stats,
                                       real_fitness=real_fitness_stats)

    # Initialize logbooks and hall of fame.
    logbook = tools.Logbook()
    hall_of_fame = tools.HallOfFame(maxsize=experiment.popsize)

    def print_status(line, time):
        print('[Seed {}] '.format(experiment.rng_seed), end='')
        print(line, utils.compress(time))

    print('\nSimulating {} generations...\n'.format(experiment.ngen))

    if PROFILING:
        pr = cProfile.Profile()
        pr.enable()
    sim_start = time()

    # Simulation
    # ~~~~~~~~~~~~~~~~~~~~~~~~~~~~~~~~~~~~~~~~~~~~~~~~~~~~~~~~~~~~~~~~~~~~~~~~~

    # Seed the C++ and Python RNGs
    animat.seed(config.SEED)
    random.seed(config.SEED)

    def multi_fit_evaluate(pop, gen):
        fitnesses = toolbox.map(toolbox.evaluate, pop)
        for animat, fitness in zip(pop, fitnesses):
            animat.fitness.set(fitness[0])
            animat.alt_fitness = fitness[1:]

    def single_fit_evaluate(pop, gen):
        fitnesses = toolbox.map(toolbox.evaluate, pop)
        for animat, fitness in zip(pop, fitnesses):
            animat.fitness.set(fitness)

    evaluate = (multi_fit_evaluate if experiment.fitness_function == 'mat'
                else single_fit_evaluate)

    def record(pop, gen):
        hall_of_fame.update(pop)
        if gen % experiment.log_interval == 0:
            record = mstats.compile(pop)
            logbook.record(gen=gen, **record)

    def process_gen(pop, gen):
        # Selection.
        pop = toolbox.select(pop, len(pop))
        # Cloning.
        offspring = [toolbox.clone(animat) for animat in pop]
        for animat in offspring:
            # Tag offspring with new generation number.
            animat.gen = gen
        # Variation.
        for i in range(len(offspring)):
            toolbox.mutate(offspring[i])
            offspring[i].parent = pop[i]
        # Evaluation.
        evaluate(offspring, gen)
        # Recording.
        record(offspring, gen)
        return offspring

    # Create initial population.
    population = toolbox.population(n=experiment.popsize)

    log_duration_start = time()
    # Evaluate the initial population.
    evaluate(population, 0)
    # Record stats for initial population.
    record(population, 0)
    # Print first lines of logbook.
    first_lines = str(logbook).split('\n')
    header_lines = ['[Seed {}] '.format(experiment.rng_seed) + l
                    for l in first_lines[:-1]]
    print('\n'.join(header_lines))
    print_status(first_lines[-1], time() - log_duration_start)

    log_duration_start = time()
    snap_duration_start = time()
    snapshot = 1
    for gen in range(1, experiment.ngen + 1):
        # Evolution.
        population = process_gen(population, gen)
        # Reporting.
        if gen % STATUS_INTERVAL == 0:
            # Get time since last report was printed.
            log_duration_end = time()
            print_status(logbook.__str__(startindex=gen),
                         log_duration_end - log_duration_start)
            log_duration_start = time()
        # Snapshotting.
        current_time = time()
        if (current_time - snap_duration_start >= SNAPSHOT_TIME_INTERVAL
                or gen % SNAPSHOT_GENERATION_INTERVAL == 0):
            print('[Seed {}] –\tRecording snapshot {}... '.format(
                experiment.rng_seed, snapshot), end='')
            dirname = os.path.join(OUTPUT_DIR,
                                   'snapshot-{}-gen-{}'.format(snapshot, gen))
            save_data(dirname, gen, config=experiment.to_json(),
                      pop=population, logbook=logbook, hof=hall_of_fame,
                      elapsed=(current_time - sim_start))
            print('done.')
            snapshot += 1
            snap_duration_start = time()

    # Finish
    # ~~~~~~~~~~~~~~~~~~~~~~~~~~~~~~~~~~~~~~~~~~~~~~~~~~~~~~~~~~~~~~~~~~~~~~~~~

    sim_end = time()
    if PROFILING:
        pr.disable()
        pr.dump_stats(profile_filepath)

    print('\nSimulated {} generations in {}.'.format(
        experiment.ngen, utils.compress(sim_end - sim_start)))

    # Write final results to disk.
    save_data(OUTPUT_DIR, gen, config=experiment.to_json(), pop=population,
              logbook=logbook, hof=hall_of_fame, elapsed=(sim_end - sim_start))


if __name__ == '__main__':
    # Get command-line arguments from docopt.
    arguments = docopt(__doc__, version=__version__)
    main(arguments)<|MERGE_RESOLUTION|>--- conflicted
+++ resolved
@@ -58,14 +58,7 @@
 
 import numpy as np
 from deap import base, tools
-<<<<<<< HEAD
-import config
-import constants as _
-import configure
-import animat
-=======
 from docopt import docopt
->>>>>>> 46543e86
 
 import fitness_functions
 import utils
